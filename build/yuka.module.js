--- conflicted
+++ resolved
@@ -13885,20 +13885,7 @@
 
 	}
 
-<<<<<<< HEAD
 }
-=======
-	/**
-	* Transforms this instance into a JSON object.
-	*
-	* @return {Object} The JSON object.
-	*/
-	toJSON() {
-
-		const json = {
-			nodes: new Array()
-		};
->>>>>>> 4a851ca7
 
 // private helper class representing a scalar interval
 
@@ -15989,7 +15976,7 @@
 	toJSON() {
 
 		const json = {
-			nodes: []
+			nodes: new Array()
 		};
 
 		for ( let [ key, value ] of this._nodeMap.entries() ) {
